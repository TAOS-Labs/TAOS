/limine
/ovmf
*.iso
*.hdd
*.img
*.txt

/target

<<<<<<< HEAD
/target
.vscode

=======
>>>>>>> d8857763
.DS_Store<|MERGE_RESOLUTION|>--- conflicted
+++ resolved
@@ -6,11 +6,6 @@
 *.txt
 
 /target
-
-<<<<<<< HEAD
-/target
 .vscode
 
-=======
->>>>>>> d8857763
 .DS_Store