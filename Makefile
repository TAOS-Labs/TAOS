--- conflicted
+++ resolved
@@ -5,21 +5,18 @@
 
 UNAME_S := $(shell uname -s)
 UNAME_P := $(shell uname -p)
+
+# QEMU configuration
 ifeq ($(UNAME_S),Linux)
-<<<<<<< HEAD
 QEMU_MACHINE = -M q35,accel=kvm
-else
-=======
-QEMU_MACHINE = -M q35,accel=kvm,dump-guest-core=off
 else 
 ifeq ($(UNAME_P),x86_64)
->>>>>>> 5c270a3d
 QEMU_MACHINE = -M q35,accel=hvf
-endif
+else
 QEMU_MACHINE = -M q35
 endif
+endif
 
-# QEMU configuration
 QEMU := qemu-system-x86_64
 QEMU_MEMORY := -m 4G
 ifeq ($(UNAME_P),x86_64)
