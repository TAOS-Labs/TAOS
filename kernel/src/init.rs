//! Kernel Initialization
//!
//! Handles the initialization of kernel subsystems and CPU cores.

use bytes::Bytes;
use core::sync::atomic::{AtomicBool, AtomicU32, AtomicU64, Ordering};
use limine::{
    request::SmpRequest,
    smp::{Cpu, RequestFlags},
    BaseRevision,
};

use crate::{
    debug,
    devices::{self},
    events::{register_event_runner, run_loop, spawn, yield_now},
    filesys::{self},
    interrupts::{self, idt},
    ipc::{
        messages::Message,
        mnt_manager,
        namespace::Namespace,
        responses::Rattach,
        spsc::{Receiver, Sender},
    },
    logging,
    memory::{self},
    net::get_ip_addr,
<<<<<<< HEAD
    processes::{self, process::create_process, registers::ForkingRegisters},
    serial_println,
    syscalls::{
        block::block_on,
        memorymap::{sys_mmap, MmapFlags, ProtFlags},
    },
    trace,
=======
    processes::{self},
    serial_println, trace,
>>>>>>> e6d542c9
};
extern crate alloc;

/// Limine base revision request
#[used]
#[link_section = ".requests"]
static BASE_REVISION: BaseRevision = BaseRevision::new();

/// Symmetric Multi-Processing (SMP) request with x2APIC support
#[used]
#[link_section = ".requests"]
static SMP_REQUEST: SmpRequest = SmpRequest::new().with_flags(RequestFlags::X2APIC);

/// Flag indicating completion of boot process
/// Used to synchronize AP initialization
static BOOT_COMPLETE: AtomicBool = AtomicBool::new(false);

/// Counter tracking number of initialized CPUs
static CPU_COUNT: AtomicU64 = AtomicU64::new(0);

/// Initializes kernel subsystems for the Bootstrap Processor (BSP)
///
/// # Returns
/// * `u32` - The BSP's LAPIC ID
pub fn init() -> u32 {
    assert!(BASE_REVISION.is_supported());
    memory::init(0);
    interrupts::init(0);

    register_event_runner();
    devices::init(0);
    filesys::init(0);
    // Should be kept after devices in case logging gets complicated
    // Right now log writes to serial, but if it were to switch to VGA, this would be important
    logging::init(0);
    get_ip_addr().unwrap();
    processes::init(0);

    debug!("Waking cores");
    let bsp_id = wake_cores();

    idt::enable();

<<<<<<< HEAD
    schedule_kernel(
        async {
            let fs = FILESYSTEM.get().unwrap();
            let fd = {
                fs.lock()
                    .await
                    .open_file(
                        "/executables/hello",
                        OpenFlags::O_RDONLY | OpenFlags::O_WRONLY,
                    )
                    .await
                    .expect("Could not open file")
            };
            let file = get_file(fd).unwrap();
            let file_len = {
                fs.lock()
                    .await
                    .filesystem
                    .lock()
                    .get_node(&file.lock().pathname)
                    .await
                    .unwrap()
                    .size()
            };
            block_on(
                sys_mmap(
                    0x9000,
                    align_up(file_len, PAGE_SIZE as u64),
                    ProtFlags::PROT_EXEC.bits(),
                    MmapFlags::MAP_FILE.bits(),
                    fd as i64,
                    0,
                ),
                &ForkingRegisters::default(),
            );

            serial_println!("Reading file...");

            let mut buffer = vec![0u8; file_len as usize];
            let bytes_read = {
                fs.lock()
                    .await
                    .read_file(fd, &mut buffer)
                    .await
                    .expect("Failed to read file")
            };

            let buf = &buffer[..bytes_read];

            serial_println!("Bytes read: {:#?}", bytes_read);

            let pid = create_process(buf);
            schedule_process(pid);
            let _waiter = AwaitProcess::new(
                pid,
                get_runner_time(3_000_000_000),
                current_running_event().unwrap(),
            )
            .await;
        },
        3,
    );

=======
>>>>>>> e6d542c9
    bsp_id
}

/// Entry point for Application Processors (APs)
///
/// # Arguments
/// * `cpu` - CPU information structure from Limine
///
/// # Safety
/// This function is unsafe because it:
/// - Is called directly by the bootloader
/// - Performs hardware initialization
/// - Must never return
#[no_mangle]
unsafe extern "C" fn secondary_cpu_main(cpu: &Cpu) -> ! {
    CPU_COUNT.fetch_add(1, Ordering::SeqCst);
    interrupts::init(cpu.id);
    memory::init(cpu.id);
    logging::init(cpu.id);
    processes::init(cpu.id);

    debug!("AP {} initialized", cpu.id);

    // Wait for all cores to complete initialization
    while !BOOT_COMPLETE.load(Ordering::SeqCst) {
        core::hint::spin_loop();
    }

    register_event_runner();
    idt::enable();

    debug!("AP {} entering event loop", cpu.id);

    run_loop(cpu.id)
}

/// Initializes secondary CPU cores
///
/// # Returns
/// * `u32` - The BSP's LAPIC ID
fn wake_cores() -> u32 {
    let smp_response = SMP_REQUEST.get_response().expect("SMP request failed");
    let cpu_count = smp_response.cpus().len() as u64;
    let bsp_id = smp_response.bsp_lapic_id();

    trace!("Detected {} CPU cores", cpu_count);

    // Set entry point for each AP
    for cpu in smp_response.cpus() {
        if cpu.id != bsp_id {
            cpu.goto_address.write(secondary_cpu_main);
        }
    }

    // Wait for all APs to initialize
    while CPU_COUNT.load(Ordering::SeqCst) < cpu_count - 1 {
        core::hint::spin_loop();
    }

    BOOT_COMPLETE.store(true, Ordering::SeqCst);

    debug!("All CPUs initialized");

    bsp_id
}

static TEST_MOUNT_ID: AtomicU32 = AtomicU32::new(0);

static mut PLOCK: bool = true;

pub async fn run_server(server_rx: Receiver<Bytes>, server_tx: Sender<Bytes>) {
    serial_println!("Server starting");
    loop {
        match server_rx.try_recv() {
            Ok(msg_bytes) => match Message::parse(msg_bytes) {
                Ok((msg, tag)) => {
                    serial_println!("Server got message: {:?}", msg);
                    let response = match msg {
                        Message::Tattach(..) => {
                            Message::Rattach(Rattach::new(tag, Bytes::new()).unwrap())
                        }
                        _ => continue,
                    };

                    if let Ok(resp_bytes) = response.serialize() {
                        let _ = server_tx.send(resp_bytes).await;
                    }
                }
                Err(e) => serial_println!("(Server) Failed to parse message: {:?}", e),
            },
            Err(_) => unsafe {
                if PLOCK {
                    serial_println!("Got error");
                    PLOCK = false;
                }
            },
        }
        yield_now().await;
    }
}

pub async fn run_client(mount_id: u32) {
    serial_println!("Client starting");
    let mut ns = Namespace::new();

    match ns.add_mount("/test", mount_id as usize).await {
        Ok(()) => {
            serial_println!("Client added mount successfully");
            match ns.walk_path("/test/somefile").await {
                Ok(resolution) => {
                    serial_println!("Walk succeeded: {:?}", resolution);
                }
                Err(e) => serial_println!("Walk failed: {:?}", e),
            }
        }
        Err(e) => serial_println!("Client failed to add mount: {:?}", e),
    }
    serial_println!("Client finished");
}

pub async fn spawn_test() {
    serial_println!("Starting test");

    let (mount_id, _server_rx, _server_tx) = match mnt_manager.create_mount().await {
        Ok(mount) => mount,
        Err(e) => {
            serial_println!("Failed to create mount: {:?}", e);
            return;
        }
    };
    serial_println!("Created mount");

    TEST_MOUNT_ID.store(mount_id.0, Ordering::Release);

    // Spawn server task
    //let server_handle = spawn(0, run_server(server_rx, server_tx), 0);

    yield_now().await;

    let client_handle = spawn(0, run_client(mount_id.0), 0);

    if let Err(e) = client_handle.await {
        serial_println!("Client task failed: {:?}", e);
    }

    serial_println!("Test complete");
}<|MERGE_RESOLUTION|>--- conflicted
+++ resolved
@@ -2,6 +2,7 @@
 //!
 //! Handles the initialization of kernel subsystems and CPU cores.
 
+use alloc::vec::Vec;
 use bytes::Bytes;
 use core::sync::atomic::{AtomicBool, AtomicU32, AtomicU64, Ordering};
 use limine::{
@@ -9,12 +10,17 @@
     smp::{Cpu, RequestFlags},
     BaseRevision,
 };
+use x86_64::align_up;
 
 use crate::{
+    constants::memory::PAGE_SIZE,
     debug,
     devices::{self},
-    events::{register_event_runner, run_loop, spawn, yield_now},
-    filesys::{self},
+    events::{
+        current_running_event, futures::await_on::AwaitProcess, get_runner_time,
+        register_event_runner, run_loop, schedule_kernel, schedule_process, spawn, yield_now,
+    },
+    filesys::{self, get_file, FileSystem, OpenFlags, FILESYSTEM},
     interrupts::{self, idt},
     ipc::{
         messages::Message,
@@ -26,7 +32,6 @@
     logging,
     memory::{self},
     net::get_ip_addr,
-<<<<<<< HEAD
     processes::{self, process::create_process, registers::ForkingRegisters},
     serial_println,
     syscalls::{
@@ -34,10 +39,6 @@
         memorymap::{sys_mmap, MmapFlags, ProtFlags},
     },
     trace,
-=======
-    processes::{self},
-    serial_println, trace,
->>>>>>> e6d542c9
 };
 extern crate alloc;
 
@@ -81,7 +82,6 @@
 
     idt::enable();
 
-<<<<<<< HEAD
     schedule_kernel(
         async {
             let fs = FILESYSTEM.get().unwrap();
@@ -120,7 +120,7 @@
 
             serial_println!("Reading file...");
 
-            let mut buffer = vec![0u8; file_len as usize];
+            let mut buffer = alloc::vec![0u8; file_len as usize];
             let bytes_read = {
                 fs.lock()
                     .await
@@ -133,7 +133,8 @@
 
             serial_println!("Bytes read: {:#?}", bytes_read);
 
-            let pid = create_process(buf);
+            let pid = create_process(buf, Vec::new(), Vec::new());
+            serial_println!("Creating process");
             schedule_process(pid);
             let _waiter = AwaitProcess::new(
                 pid,
@@ -144,9 +145,6 @@
         },
         3,
     );
-
-=======
->>>>>>> e6d542c9
     bsp_id
 }
 
