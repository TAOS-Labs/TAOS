//! Global Descriptor Table (GDT) setup and initialization.
//!
//! This module handles:
//! - GDT creation with kernel and user segments
//! - Task State Segment (TSS) setup for each CPU core
//! - Interrupt Stack Table (IST) configuration
//! - Segment register initialization

// Will remove after getting context switching
// Right now user code/data is not used
#![allow(dead_code)]

use lazy_static::lazy_static;
<<<<<<< HEAD
use x86_64::instructions::segmentation::{Segment, CS, DS, ES, FS, GS, SS};
use x86_64::instructions::tables::load_tss;
use x86_64::structures::gdt::{Descriptor, GlobalDescriptorTable, SegmentSelector};
use x86_64::structures::tss::TaskStateSegment;
use x86_64::PrivilegeLevel;
use x86_64::VirtAddr;

use crate::constants::gdt::{DOUBLE_FAULT_IST_INDEX, IST_STACK_SIZE, RING0_STACK_SIZE};
use crate::constants::MAX_CORES;
=======
use x86_64::{
    instructions::{
        segmentation::{Segment, CS, DS, ES, FS, GS, SS},
        tables::load_tss,
    },
    structures::{
        gdt::{Descriptor, GlobalDescriptorTable, SegmentSelector},
        tss::TaskStateSegment,
    },
    PrivilegeLevel, VirtAddr,
};

use crate::constants::{
    gdt::{DOUBLE_FAULT_IST_INDEX, IST_STACK_SIZE, RING0_STACK_SIZE},
    MAX_CORES,
};
>>>>>>> 44320e62

/// Number of base GDT entries: null descriptor + kernel code/data + user code/data
const BASE_ENTRIES: usize = 5;

/// Number of GDT entries needed per TSS (each TSS requires 16 bytes in long mode)
const TSS_ENTRIES_PER_CORE: usize = 2;

/// Total number of GDT entries needed
const GDT_ENTRIES: usize = BASE_ENTRIES + TSS_ENTRIES_PER_CORE * MAX_CORES;

lazy_static! {
    /// Task State Segments (TSS) for each CPU core.
    /// Each TSS contains:
    /// - Interrupt Stack Table (IST) for handling exceptions
    /// - Kernel stack pointer (RSP0) for privilege level changes
    static ref TSSS: [TaskStateSegment; MAX_CORES] = {
        static mut DF_STACKS: [[u8; IST_STACK_SIZE]; MAX_CORES] = [[0; IST_STACK_SIZE]; MAX_CORES];
        static mut PRIV_STACKS: [[u8; RING0_STACK_SIZE]; MAX_CORES] = [[0; RING0_STACK_SIZE]; MAX_CORES];

        let mut tsss = [TaskStateSegment::new(); MAX_CORES];

        for (i, tss) in tsss.iter_mut().enumerate() {
            unsafe {
                let stack_start = VirtAddr::from_ptr(&DF_STACKS[i]);
                let stack_end = stack_start + IST_STACK_SIZE as u64;
                //
                let priv_stack_start = VirtAddr::from_ptr(&PRIV_STACKS[i]);
                let priv_stack_end = priv_stack_start + RING0_STACK_SIZE as u64;

                tss.interrupt_stack_table[DOUBLE_FAULT_IST_INDEX as usize] = stack_end;
                tss.privilege_stack_table[0] = priv_stack_end;
            }
        }
        tsss
    };

    /// Global Descriptor Table and segment selectors.
    /// Contains:
    /// - Kernel code and data segments
    /// - User code and data segments (currently unused)
    /// - TSS descriptors for each CPU core
    pub static ref GDT: (GlobalDescriptorTable<GDT_ENTRIES>, Selectors) = {
        let mut gdt = GlobalDescriptorTable::<GDT_ENTRIES>::empty();

        // Add segments
        let code_selector = gdt.append(Descriptor::kernel_code_segment());
        let data_selector = gdt.append(Descriptor::kernel_data_segment());
        let user_code_selector = gdt.append(Descriptor::user_code_segment());
        let user_data_selector = gdt.append(Descriptor::user_data_segment());

        let mut tss_selectors = [SegmentSelector::new(0, PrivilegeLevel::Ring0); MAX_CORES];

        for i in 0..MAX_CORES {
            tss_selectors[i] = gdt.append(Descriptor::tss_segment(&TSSS[i]));
        }

        (gdt, Selectors {
            code_selector,
            data_selector,
            user_code_selector,
            user_data_selector,
            tss_selectors,
        })
    };
}

/// Collection of segment selectors for kernel and user segments, plus TSS selectors.
#[derive(Debug)]
pub struct Selectors {
    code_selector: SegmentSelector,
    data_selector: SegmentSelector,
    pub user_code_selector: SegmentSelector,
    pub user_data_selector: SegmentSelector,
    tss_selectors: [SegmentSelector; MAX_CORES],
}

/// Initialize GDT and segment registers for the specified CPU core.
///
/// # Arguments
/// * `cpu_id` - ID of the CPU being initialized
///
/// # Panics
/// Panics if cpu_id >= MAX_CORES
pub fn init(cpu_id: u32) {
    assert!(cpu_id < MAX_CORES as u32, "CPU ID exceeds MAX_CORES");

    GDT.0.load();

    unsafe {
        // Set up segment registers with appropriate selectors
        CS::set_reg(GDT.1.code_selector);

        ES::set_reg(GDT.1.data_selector);
        DS::set_reg(GDT.1.data_selector);
        SS::set_reg(GDT.1.data_selector);
        FS::set_reg(GDT.1.data_selector);
        GS::set_reg(GDT.1.data_selector);

        load_tss(GDT.1.tss_selectors[cpu_id as usize]);
    }
}<|MERGE_RESOLUTION|>--- conflicted
+++ resolved
@@ -11,17 +11,6 @@
 #![allow(dead_code)]
 
 use lazy_static::lazy_static;
-<<<<<<< HEAD
-use x86_64::instructions::segmentation::{Segment, CS, DS, ES, FS, GS, SS};
-use x86_64::instructions::tables::load_tss;
-use x86_64::structures::gdt::{Descriptor, GlobalDescriptorTable, SegmentSelector};
-use x86_64::structures::tss::TaskStateSegment;
-use x86_64::PrivilegeLevel;
-use x86_64::VirtAddr;
-
-use crate::constants::gdt::{DOUBLE_FAULT_IST_INDEX, IST_STACK_SIZE, RING0_STACK_SIZE};
-use crate::constants::MAX_CORES;
-=======
 use x86_64::{
     instructions::{
         segmentation::{Segment, CS, DS, ES, FS, GS, SS},
@@ -38,7 +27,6 @@
     gdt::{DOUBLE_FAULT_IST_INDEX, IST_STACK_SIZE, RING0_STACK_SIZE},
     MAX_CORES,
 };
->>>>>>> 44320e62
 
 /// Number of base GDT entries: null descriptor + kernel code/data + user code/data
 const BASE_ENTRIES: usize = 5;
