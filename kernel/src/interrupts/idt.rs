//! - Interrupt Descriptor Table (IDT) setup
//!
//! This module provides:
//! - Interrupt Descriptor Table (IDT) setup
//! - Exception handlers (breakpoint, page fault, double fault, etc.)
//! - Timer interrupt handling
//! - Functions to enable/disable interrupts

use core::{
    arch::naked_asm,
    sync::atomic::{AtomicU64, Ordering},
};

use lazy_static::lazy_static;
use x86_64::{
    instructions::{interrupts, port::Port},
    structures::{
        idt::{InterruptDescriptorTable, InterruptStackFrame, PageFaultErrorCode},
        paging::{OffsetPageTable, Page, PageTable},
    },
    VirtAddr,
};

use crate::{
    constants::{
<<<<<<< HEAD
        idt::{KEYBOARD_VECTOR, SYSCALL_HANDLER, TIMER_VECTOR, TLB_SHOOTDOWN_VECTOR},
=======
        idt::{KEYBOARD_VECTOR, MOUSE_VECTOR, SYSCALL_HANDLER, TIMER_VECTOR, TLB_SHOOTDOWN_VECTOR},
>>>>>>> 2cb9c694
        syscalls::{SYSCALL_EXIT, SYSCALL_NANOSLEEP, SYSCALL_PRINT},
    },
    devices::{keyboard::keyboard_handler, mouse::mouse_handler},
    events::inc_runner_clock,
    interrupts::x2apic::{self, current_core_id, TLB_SHOOTDOWN_ADDR},
    memory::{paging::create_mapping, HHDM_OFFSET},
    prelude::*,
    processes::process::preempt_process,
    syscalls::syscall_handlers::{sys_exit, sys_nanosleep_32, sys_print},
};

lazy_static! {
    /// The system's Interrupt Descriptor Table.
    /// Contains handlers for:
    /// - CPU exceptions (breakpoint, page fault, double fault)
    /// - Timer interrupts
    static ref IDT: InterruptDescriptorTable = {
        let mut idt = InterruptDescriptorTable::new();
        idt.breakpoint.set_handler_fn(breakpoint_handler);
        idt.page_fault.set_handler_fn(page_fault_handler);
        unsafe {
            idt.double_fault
                .set_handler_fn(double_fault_handler)
                .set_stack_index(0);
        }
        idt[TIMER_VECTOR].set_handler_fn(naked_timer_handler);
        idt[SYSCALL_HANDLER]
            .set_handler_fn(naked_syscall_handler)
            .set_privilege_level(x86_64::PrivilegeLevel::Ring3);
        idt[TLB_SHOOTDOWN_VECTOR].set_handler_fn(tlb_shootdown_handler);
        idt[KEYBOARD_VECTOR].set_handler_fn(keyboard_handler);
<<<<<<< HEAD
=======
        idt[MOUSE_VECTOR].set_handler_fn(mouse_handler);
>>>>>>> 2cb9c694
        idt
    };
}

/// Loads the IDT for the specified CPU core.
pub fn init_idt(_cpu_id: u32) {
    IDT.load();
}

/// Enables interrupts on the current CPU.
pub fn enable() {
    interrupts::enable();
}

/// Disables interrupts on the current CPU.
pub fn disable() {
    interrupts::disable();
}

/// Executes a closure with interrupts disabled.
///
/// # Arguments
/// * `f` - The closure to execute
///
/// # Returns
/// Returns the result of the closure
pub fn without_interrupts<F, R>(f: F) -> R
where
    F: FnOnce() -> R,
{
    interrupts::without_interrupts(f)
}

/// Checks if interrupts are enabled on the current CPU.
pub fn are_enabled() -> bool {
    interrupts::are_enabled()
}

/// Executes a closure with interrupts enabled, restoring the previous interrupt state after.
///
/// # Arguments
/// * `f` - The closure to execute
///
/// # Returns
/// Returns the result of the closure
pub fn with_interrupts<F, R>(f: F) -> R
where
    F: FnOnce() -> R,
{
    let initially_enabled = are_enabled();
    if !initially_enabled {
        enable();
    }

    let result = f();

    if !initially_enabled {
        disable();
    }

    result
}

/// Handles breakpoint exceptions by printing debug information.
extern "x86-interrupt" fn breakpoint_handler(stack_frame: InterruptStackFrame) {
    serial_println!("EXCEPTION: BREAKPOINT\n{:#?}", stack_frame);
}

/// Handles double fault exceptions by panicking with debug information.
extern "x86-interrupt" fn double_fault_handler(
    stack_frame: InterruptStackFrame,
    _error_code: u64,
) -> ! {
    panic!("EXCEPTION: DOUBLE FAULT\n{:#?}", stack_frame);
}

/// Handles page fault exceptions by printing fault information.
extern "x86-interrupt" fn page_fault_handler(
    stack_frame: InterruptStackFrame,
    error_code: PageFaultErrorCode,
) {
    use x86_64::registers::control::{Cr2, Cr3};

    let faulting_address = Cr2::read().expect("Cannot read faulting address").as_u64();
    let pml4 = Cr3::read().0;
    let new_pml4_phys = pml4.start_address();
    let new_pml4_virt = VirtAddr::new((*HHDM_OFFSET).as_u64()) + new_pml4_phys.as_u64();
    let new_pml4_ptr: *mut PageTable = new_pml4_virt.as_mut_ptr();

    let mut mapper =
        unsafe { OffsetPageTable::new(&mut *new_pml4_ptr, VirtAddr::new((*HHDM_OFFSET).as_u64())) };

    let stack_pointer = stack_frame.stack_pointer.as_u64();

    serial_println!(
        "EXCEPTION: PAGE FAULT\nFaulting Address: {:?}\nError Code: {:X}\n{:#?}",
        faulting_address,
        error_code,
        stack_frame
    );

    let page = Page::containing_address(VirtAddr::new(faulting_address));

    // check for stack growth
    if stack_pointer - 64 <= faulting_address && faulting_address < (*HHDM_OFFSET).as_u64() {
        create_mapping(page, &mut mapper, None);
    }

    panic!("PAGE FAULT!");
}

#[no_mangle]
#[naked]
pub extern "x86-interrupt" fn naked_syscall_handler(_: InterruptStackFrame) {
    unsafe {
        naked_asm!(
            // Push registers for potential yielding
            "
            push rbp
            push r15
            push r14
            push r13
            push r12
            push r11
            push r10
            push r9
            push r8
            push rdi
            push rsi
            push rdx
            push rcx
            push rbx
            push rax
            ",
            "mov  rdi, rsp",
            // Call the syscall_handler
            "call syscall_handler",
            // Restore registers
            "
            pop rax
            pop rbx
            pop rcx
            pop rdx
            pop rsi
            pop rdi
            pop r8
            pop r9
            pop r10
            pop r11
            pop r12
            pop r13
            pop r14
            pop r15
            pop rbp
            iretq
            "
        );
    }
}

// This is the actual syscall handler function that reads the registers from the stack
#[no_mangle]
#[allow(unused_variables, unused_assignments)] // disable until args p2-6 are used
fn syscall_handler(rsp: u64) {
    let syscall_num: u64;
    let p1: u64;
    let p2: u64;
    let p3: u64;
    let p4: u64;
    let p5: u64;
    let p6: u64;
    let stack_ptr: *const u64 = rsp as *const u64;
    unsafe {
        syscall_num = *stack_ptr.add(0);
        p1 = *stack_ptr.add(5);
        p2 = *stack_ptr.add(4);
        p3 = *stack_ptr.add(3);
        p4 = *stack_ptr.add(8);
        p5 = *stack_ptr.add(6);
        p6 = *stack_ptr.add(7);
    }

    match syscall_num as u32 {
        SYSCALL_EXIT => {
            sys_exit(p1 as i64);
        }
        SYSCALL_PRINT => {
            let success = sys_print(p1 as *const u8);
        }
        SYSCALL_NANOSLEEP => {
            let success = sys_nanosleep_32(p1, rsp);
        }
        _ => {
            panic!("Unknown syscall, {}", syscall_num);
        }
    }

    x2apic::send_eoi();
}

#[naked]
#[allow(undefined_naked_function_abi)]
extern "x86-interrupt" fn naked_timer_handler(_: InterruptStackFrame) {
    unsafe {
        core::arch::naked_asm!(
            "
            push rbp
            push r15
            push r14
            push r13
            push r12
            push r11
            push r10
            push r9
            push r8
            push rdi
            push rsi
            push rdx
            push rcx
            push rbx
            push rax

            cld
            mov	rdi, rsp
            call timer_handler

            pop rax
            pop rbx
            pop rcx
            pop rdx
            pop rsi
            pop rdi
            pop r8
            pop r9
            pop r10
            pop r11
            pop r12
            pop r13
            pop r14
            pop r15
            pop rbp
            iretq
      "
        );
    }
}

#[no_mangle]
fn timer_handler(rsp: u64) {
    inc_runner_clock();
    preempt_process(rsp);

    x2apic::send_eoi();
}

// TODO Technically, this design means that when TLB Shootdows happen, each core must sequentially
// invalidate its TLB rather than doing this in parallel. While this is slow, this is of low
// priority to fix
#[no_mangle]
extern "x86-interrupt" fn tlb_shootdown_handler(_: InterruptStackFrame) {
    let core = current_core_id();
    {
        let mut addresses = TLB_SHOOTDOWN_ADDR.lock();
        let vaddr_to_invalidate = addresses[core];
        if vaddr_to_invalidate != 0 {
            unsafe {
                core::arch::asm!("invlpg [{}]", in (reg) vaddr_to_invalidate, options(nostack, preserves_flags));
            }
            addresses[core] = 0;
        }
    }
    x2apic::send_eoi();
}

static KEYBOARD_INTERRUPT_COUNT: AtomicU64 = AtomicU64::new(0);

pub extern "x86-interrupt" fn keyboard_handler(_frame: InterruptStackFrame) {
    let count = KEYBOARD_INTERRUPT_COUNT.fetch_add(1, Ordering::SeqCst);
    serial_println!("Keyboard interrupt received! Count: {}", count);

    let mut port = Port::new(0x60);
    let scancode: u8 = unsafe { port.read() };
    serial_println!("Scancode: 0x{:02x}", scancode);

    // Send EOI to acknowledge the interrupt
    x2apic::send_eoi();
}<|MERGE_RESOLUTION|>--- conflicted
+++ resolved
@@ -23,11 +23,7 @@
 
 use crate::{
     constants::{
-<<<<<<< HEAD
-        idt::{KEYBOARD_VECTOR, SYSCALL_HANDLER, TIMER_VECTOR, TLB_SHOOTDOWN_VECTOR},
-=======
-        idt::{KEYBOARD_VECTOR, MOUSE_VECTOR, SYSCALL_HANDLER, TIMER_VECTOR, TLB_SHOOTDOWN_VECTOR},
->>>>>>> 2cb9c694
+        idt::{SYSCALL_HANDLER, TIMER_VECTOR, TLB_SHOOTDOWN_VECTOR},
         syscalls::{SYSCALL_EXIT, SYSCALL_NANOSLEEP, SYSCALL_PRINT},
     },
     devices::{keyboard::keyboard_handler, mouse::mouse_handler},
@@ -58,11 +54,6 @@
             .set_handler_fn(naked_syscall_handler)
             .set_privilege_level(x86_64::PrivilegeLevel::Ring3);
         idt[TLB_SHOOTDOWN_VECTOR].set_handler_fn(tlb_shootdown_handler);
-        idt[KEYBOARD_VECTOR].set_handler_fn(keyboard_handler);
-<<<<<<< HEAD
-=======
-        idt[MOUSE_VECTOR].set_handler_fn(mouse_handler);
->>>>>>> 2cb9c694
         idt
     };
 }
