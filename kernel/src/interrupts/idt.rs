--- conflicted
+++ resolved
@@ -8,17 +8,6 @@
 
 use alloc::sync::Arc;
 use lazy_static::lazy_static;
-<<<<<<< HEAD
-use x86_64::instructions::interrupts;
-use x86_64::structures::idt::{InterruptDescriptorTable, InterruptStackFrame, PageFaultErrorCode};
-
-use crate::constants::idt::{SYSCALL_HANDLER, TIMER_VECTOR};
-use crate::events::{current_running_event_info, schedule, EventInfo};
-use crate::interrupts::x2apic;
-use crate::prelude::*;
-use crate::processes::process::{run_process_ring3, ProcessState, PROCESS_TABLE};
-use crate::processes::registers::Registers;
-=======
 use x86_64::{
     instructions::interrupts,
     structures::idt::{InterruptDescriptorTable, InterruptStackFrame, PageFaultErrorCode},
@@ -34,7 +23,6 @@
         registers::Registers,
     },
 };
->>>>>>> 44320e62
 
 lazy_static! {
     /// The system's Interrupt Descriptor Table.
@@ -50,12 +38,8 @@
                 .set_handler_fn(double_fault_handler)
                 .set_stack_index(0);
         }
-<<<<<<< HEAD
         idt[TIMER_VECTOR].set_handler_fn(naked_timer_handler);
 
-=======
-        idt[TIMER_VECTOR].set_handler_fn(timer_handler);
->>>>>>> 44320e62
         idt[SYSCALL_HANDLER]
             .set_handler_fn(syscall_handler)
             .set_privilege_level(x86_64::PrivilegeLevel::Ring3);
@@ -154,7 +138,6 @@
     panic!("PAGE FAULT!");
 }
 
-<<<<<<< HEAD
 #[no_mangle]
 extern "x86-interrupt" fn syscall_handler(_: InterruptStackFrame) {
     unsafe {
@@ -287,104 +270,5 @@
             in(reg) preemption_info.0,
             in(reg) preemption_info.1
         );
-=======
-extern "x86-interrupt" fn timer_handler(stack_frame: InterruptStackFrame) {
-    let rsp: usize;
-    unsafe {
-        core::arch::asm!(
-            "mov {}, rsp",
-            out(reg) rsp
-        );
-    }
-
-    let mut regs = unsafe {
-        // RSP, RIP, and RFLAGS are saved by the interrupt stack frame
-        //num registers 15
-        let stack_ptr = (rsp as *const u64).byte_offset(1392);
-        Registers {
-            rax: *stack_ptr.add(0),
-            rbx: *stack_ptr.add(1),
-            rcx: *stack_ptr.add(2),
-            rdx: *stack_ptr.add(3),
-            rsi: *stack_ptr.add(4),
-            rdi: *stack_ptr.add(5),
-            r8: *stack_ptr.add(6),
-            r9: *stack_ptr.add(7),
-            r10: *stack_ptr.add(8),
-            r11: *stack_ptr.add(9),
-            r12: *stack_ptr.add(10),
-            r13: *stack_ptr.add(11),
-            r14: *stack_ptr.add(12),
-            r15: *stack_ptr.add(13),
-            rbp: *stack_ptr.add(14),
-            // saved from interrupt stack frame
-            rsp: 0,
-            rip: 0,
-            rflags: 0,
-        }
-    };
-    let cpuid: u32 = x2apic::current_core_id() as u32;
-    let event: EventInfo = current_running_event_info(cpuid);
-    if event.pid == 0 {
-        x2apic::send_eoi();
-        return;
-    }
-
-    regs.rip = stack_frame.instruction_pointer.as_u64();
-    regs.rsp = stack_frame.stack_pointer.as_u64();
-    regs.rflags = stack_frame.cpu_flags.bits();
-
-    // // Get PCB from PID
-    let preemption_info = unsafe {
-        let mut process_table = PROCESS_TABLE.write();
-        let process = process_table
-            .get_mut(&event.pid)
-            .expect("Process not found");
-
-        let pcb = process.pcb.get();
-
-        // save registers to the PCB
-        (*pcb).registers = Arc::new(regs);
-
-        (*pcb).state = ProcessState::Blocked;
-
-        serial_println!("PCB: {:#X?}", *pcb);
-        serial_println!("Returning to: {:#x}", (*pcb).kernel_rip);
-        ((*pcb).kernel_rsp, (*pcb).kernel_rip)
-    };
-
-    unsafe {
-        schedule(
-            cpuid,
-            run_process_ring3(event.pid),
-            event.priority,
-            event.pid,
-        );
-
-        x2apic::send_eoi();
-
-        // Restore kernel RSP + PC -> RIP from where it was stored in run/resume process
-        core::arch::asm!(
-            "mov rsp, {0}",
-            "push {1}",
-            "stc",          // Use carry flag as sentinel to run_process that we're pre-empting
-            "ret",
-            in(reg) preemption_info.0,
-            in(reg) preemption_info.1
-        );
-    }
-}
-
-extern "x86-interrupt" fn syscall_handler(_: InterruptStackFrame) {
-    unsafe {
-        // I believe we need to save registers
-        core::arch::asm!(
-            "push rax",
-            "call dispatch_syscall",
-            "pop rax",
-            "iretq",
-            options(noreturn)
-        )
->>>>>>> 44320e62
     }
 }