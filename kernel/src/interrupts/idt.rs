//! - Interrupt Descriptor Table (IDT) setup
//!
//! This module provides:
//! - Interrupt Descriptor Table (IDT) setup
//! - Exception handlers (breakpoint, page fault, double fault, etc.)
//! - Timer interrupt handling
//! - Functions to enable/disable interrupts

use core::arch::naked_asm;

use lazy_static::lazy_static;
use x86_64::{
    instructions::interrupts,
    structures::idt::{InterruptDescriptorTable, InterruptStackFrame, PageFaultErrorCode},
};

use crate::{
    constants::{
<<<<<<< HEAD
        idt::{SYSCALL_HANDLER, TIMER_VECTOR, TLB_SHOOTDOWN_VECTOR},
        syscalls::{SYSCALL_EXIT, SYSCALL_MMAP, SYSCALL_NANOSLEEP, SYSCALL_PRINT},
=======
        idt::{KEYBOARD_VECTOR, MOUSE_VECTOR, SYSCALL_HANDLER, TIMER_VECTOR, TLB_SHOOTDOWN_VECTOR},
        syscalls::{SYSCALL_EXIT, SYSCALL_NANOSLEEP, SYSCALL_PRINT},
>>>>>>> 2cb9c694
    },
    devices::{keyboard::keyboard_handler, mouse::mouse_handler},
    events::inc_runner_clock,
    interrupts::x2apic::{self, current_core_id, TLB_SHOOTDOWN_ADDR},
    memory::page_fault::{
        determine_fault_cause, handle_cow_fault, handle_existing_file_mapping, handle_existing_mapping, handle_new_file_mapping, handle_new_mapping, handle_shared_page_fault, FaultOutcome
    },
    prelude::*,
    processes::{process::preempt_process, registers::NonFlagRegisters},
    syscalls::{
        memorymap::sys_mmap,
        syscall_handlers::{block_on, sys_exit, sys_nanosleep_32, sys_print},
    },
};

lazy_static! {
    /// The system's Interrupt Descriptor Table.
    /// Contains handlers for:
    /// - CPU exceptions (breakpoint, page fault, double fault)
    /// - Timer interrupts
    static ref IDT: InterruptDescriptorTable = {
        let mut idt = InterruptDescriptorTable::new();
        idt.breakpoint.set_handler_fn(breakpoint_handler);
        idt.page_fault.set_handler_fn(page_fault_handler);
        unsafe {
            idt.double_fault
                .set_handler_fn(double_fault_handler)
                .set_stack_index(0);
        }
        idt[TIMER_VECTOR].set_handler_fn(naked_timer_handler);
        idt[SYSCALL_HANDLER]
            .set_handler_fn(naked_syscall_handler)
            .set_privilege_level(x86_64::PrivilegeLevel::Ring3);
        idt[TLB_SHOOTDOWN_VECTOR].set_handler_fn(tlb_shootdown_handler);
        idt[KEYBOARD_VECTOR].set_handler_fn(keyboard_handler);
        idt[MOUSE_VECTOR].set_handler_fn(mouse_handler);
        idt
    };
}

/// Loads the IDT for the specified CPU core.
pub fn init_idt(_cpu_id: u32) {
    IDT.load();
}

/// Enables interrupts on the current CPU.
pub fn enable() {
    interrupts::enable();
}

/// Disables interrupts on the current CPU.
pub fn disable() {
    interrupts::disable();
}

/// Executes a closure with interrupts disabled.
///
/// # Arguments
/// * `f` - The closure to execute
///
/// # Returns
/// Returns the result of the closure
pub fn without_interrupts<F, R>(f: F) -> R
where
    F: FnOnce() -> R,
{
    interrupts::without_interrupts(f)
}

/// Checks if interrupts are enabled on the current CPU.
pub fn are_enabled() -> bool {
    interrupts::are_enabled()
}

/// Executes a closure with interrupts enabled, restoring the previous interrupt state after.
///
/// # Arguments
/// * `f` - The closure to execute
///
/// # Returns
/// Returns the result of the closure
pub fn with_interrupts<F, R>(f: F) -> R
where
    F: FnOnce() -> R,
{
    let initially_enabled = are_enabled();
    if !initially_enabled {
        enable();
    }

    let result = f();

    if !initially_enabled {
        disable();
    }

    result
}

/// Handles breakpoint exceptions by printing debug information.
extern "x86-interrupt" fn breakpoint_handler(stack_frame: InterruptStackFrame) {
    serial_println!("EXCEPTION: BREAKPOINT\n{:#?}", stack_frame);
}

/// Handles double fault exceptions by panicking with debug information.
extern "x86-interrupt" fn double_fault_handler(
    stack_frame: InterruptStackFrame,
    _error_code: u64,
) -> ! {
    panic!("EXCEPTION: DOUBLE FAULT\n{:#?}", stack_frame);
}

/// Handles a page fault
/// There are several possible cases that are handled here:
/// 1. The page is lazy loaded, and not mapped yet
/// 2. The page is loaded, but mapping does not exist yet
/// 3. The page is loaded, but marked Copy-on-write
/// 4. The page is mapped, and some other error happened
///
/// # Arguments
/// * `stack_frame` - The interrupt stack frame made from the page fault happening
/// * `error_code` - A page fault error code that gives information such as prot, write fault, etc.
///
/// Returns
/// This function does not return normally, uses x86-interrupt ABI
extern "x86-interrupt" fn page_fault_handler(
    stack_frame: InterruptStackFrame,
    error_code: PageFaultErrorCode,
) {
    serial_println!("Page fault");
    serial_println!("Stack pointer: 0x{:X}", stack_frame.stack_pointer);
    serial_println!(
        "Instruction pointer: 0x{:X}",
        stack_frame.instruction_pointer
    );
    serial_println!("Error code: {:#?}", error_code);

    let fault = determine_fault_cause(error_code);
    match fault {
        FaultOutcome::ExistingMapping {
            page,
            mut mapper,
            chain,
            pt_flags,
        } => {
            handle_existing_mapping(page, &mut mapper, chain, pt_flags);
        }
        FaultOutcome::ExistingFileMapping {
            page,
            mut mapper,
            offset,
            pt_flags,
        } => {
            handle_existing_file_mapping(page, &mut mapper, offset, pt_flags);
        }
        FaultOutcome::NewMapping {
            page,
            mut mapper,
            backing,
            pt_flags,
        } => {
            handle_new_mapping(page, &mut mapper, &backing, pt_flags);
        }
        FaultOutcome::NewFileMapping {
            page,
            mut mapper,
            offset,
            pt_flags,
            fd,
        } => {
            serial_println!("GOING TO HANDLE NEW FILE MAPPING!");
            block_on(async {
                handle_new_file_mapping(page, &mut mapper, offset, pt_flags, fd).await
            });
        }
        FaultOutcome::CopyOnWrite {
            page,
            mut mapper,
            pt_flags,
        } => {
            handle_cow_fault(page, &mut mapper, pt_flags);
        }
        FaultOutcome::SharedPage { 
            page, 
            mut mapper, 
            pt_flags, 
            frame
        } => {
            handle_shared_page_fault(page, &mut mapper, pt_flags, frame);
        }
        FaultOutcome::Mapped => {
            serial_println!("Page is mapped; no COW fault detected");
            panic!();
        }
    }
    serial_println!("At end of page fault handler");
}

// TODO: Refactor this to follow the way 64 bit works
#[no_mangle]
#[naked]
pub extern "x86-interrupt" fn naked_syscall_handler(_: InterruptStackFrame) {
    unsafe {
        naked_asm!(
            // Push registers for potential yielding
            "
            push rbp
            push r15
            push r14
            push r13
            push r12
            push r11
            push r10
            push r9
            push r8
            push rdi
            push rsi
            push rdx
            push rcx
            push rbx
            push rax
            ",
            "mov  rdi, rsp",
            // Call the syscall_handler
            "call syscall_handler",
            // Restore registers
            "
            pop rax
            pop rbx
            pop rcx
            pop rdx
            pop rsi
            pop rdi
            pop r8
            pop r9
            pop r10
            pop r11
            pop r12
            pop r13
            pop r14
            pop r15
            pop rbp
            iretq
            "
        );
    }
}

#[no_mangle]
#[allow(unused_variables, unused_assignments)] // disable until args p2-6 are used
fn syscall_handler(rsp: u64) {
    let syscall_num: u32;
    let p1: u64;
    let p2: u64;
    let p3: u64;
    let p4: u64;
    let p5: u64;
    let p6: u64;
    let stack_ptr: *const u64 = rsp as *const u64;
    unsafe {
        syscall_num = *stack_ptr.add(0) as u32;
        p1 = *stack_ptr.add(5);
        p2 = *stack_ptr.add(4);
        p3 = *stack_ptr.add(3);
        p4 = *stack_ptr.add(8);
        p5 = *stack_ptr.add(6);
        p6 = *stack_ptr.add(7);
    }
    serial_println!("IN SYSCALL HANDLER");
    match syscall_num as u32 {
        SYSCALL_EXIT => {
            serial_println!("ATTEMPTING EXIT");
            sys_exit(p1 as i64, &NonFlagRegisters::default());
        }
        SYSCALL_PRINT => {
            let success = sys_print(p1 as *const u8);
        }
        SYSCALL_NANOSLEEP => {
            let success = sys_nanosleep_32(p1, rsp);
        }
        _ => {
            panic!("Unknown syscall, {}", syscall_num);
        }
    }

    x2apic::send_eoi();

    if syscall_num == SYSCALL_EXIT {
        sys_exit(p1 as i64, &NonFlagRegisters::default());
    } else if syscall_num == SYSCALL_MMAP {
        let val = sys_mmap(p1, p2, p3, p4, p5 as i64, p6);
        unsafe {
            core::arch::asm!(
                "mov rax, {0}",
                in (reg) val,
            )
        }
    } else if syscall_num == SYSCALL_PRINT {
        let val = sys_print(p1 as *const u8);
        unsafe {
            core::arch::asm!(
                "mov rax, {0}",
                in (reg) val,
            )
        }
    }
    // } else if syscall_num == SYSCALL_FORK {
    //     let val = sys_fork();
    //     unsafe {
    //         core::arch::asm!(
    //             "mov rax, {0}",
    //             in (reg) val,
    //         )
    //     }
    // }
}

#[naked]
#[allow(undefined_naked_function_abi)]
extern "x86-interrupt" fn naked_timer_handler(_: InterruptStackFrame) {
    unsafe {
        core::arch::naked_asm!(
            "
            push rbp
            push r15
            push r14
            push r13
            push r12
            push r11
            push r10
            push r9
            push r8
            push rdi
            push rsi
            push rdx
            push rcx
            push rbx
            push rax

            cld
            mov	rdi, rsp
            call timer_handler

            pop rax
            pop rbx
            pop rcx
            pop rdx
            pop rsi
            pop rdi
            pop r8
            pop r9
            pop r10
            pop r11
            pop r12
            pop r13
            pop r14
            pop r15
            pop rbp
            iretq
      "
        );
    }
}

#[no_mangle]
fn timer_handler(rsp: u64) {
    inc_runner_clock();
    preempt_process(rsp);

    x2apic::send_eoi();
}

// TODO Technically, this design means that when TLB Shootdows happen, each core must sequentially
// invalidate its TLB rather than doing this in parallel. While this is slow, this is of low
// priority to fix
#[no_mangle]
extern "x86-interrupt" fn tlb_shootdown_handler(_: InterruptStackFrame) {
    let core = current_core_id();
    {
        let mut addresses = TLB_SHOOTDOWN_ADDR.lock();
        let vaddr_to_invalidate = addresses[core];
        if vaddr_to_invalidate != 0 {
            unsafe {
                core::arch::asm!("invlpg [{}]", in (reg) vaddr_to_invalidate, options(nostack, preserves_flags));
            }
            addresses[core] = 0;
        }
    }
    x2apic::send_eoi();
}<|MERGE_RESOLUTION|>--- conflicted
+++ resolved
@@ -16,19 +16,16 @@
 
 use crate::{
     constants::{
-<<<<<<< HEAD
-        idt::{SYSCALL_HANDLER, TIMER_VECTOR, TLB_SHOOTDOWN_VECTOR},
+        idt::{KEYBOARD_VECTOR, MOUSE_VECTOR, SYSCALL_HANDLER, TIMER_VECTOR, TLB_SHOOTDOWN_VECTOR},
         syscalls::{SYSCALL_EXIT, SYSCALL_MMAP, SYSCALL_NANOSLEEP, SYSCALL_PRINT},
-=======
-        idt::{KEYBOARD_VECTOR, MOUSE_VECTOR, SYSCALL_HANDLER, TIMER_VECTOR, TLB_SHOOTDOWN_VECTOR},
-        syscalls::{SYSCALL_EXIT, SYSCALL_NANOSLEEP, SYSCALL_PRINT},
->>>>>>> 2cb9c694
     },
     devices::{keyboard::keyboard_handler, mouse::mouse_handler},
     events::inc_runner_clock,
     interrupts::x2apic::{self, current_core_id, TLB_SHOOTDOWN_ADDR},
     memory::page_fault::{
-        determine_fault_cause, handle_cow_fault, handle_existing_file_mapping, handle_existing_mapping, handle_new_file_mapping, handle_new_mapping, handle_shared_page_fault, FaultOutcome
+        determine_fault_cause, handle_cow_fault, handle_existing_file_mapping,
+        handle_existing_mapping, handle_new_file_mapping, handle_new_mapping,
+        handle_shared_page_fault, FaultOutcome,
     },
     prelude::*,
     processes::{process::preempt_process, registers::NonFlagRegisters},
@@ -205,11 +202,11 @@
         } => {
             handle_cow_fault(page, &mut mapper, pt_flags);
         }
-        FaultOutcome::SharedPage { 
-            page, 
-            mut mapper, 
-            pt_flags, 
-            frame
+        FaultOutcome::SharedPage {
+            page,
+            mut mapper,
+            pt_flags,
+            frame,
         } => {
             handle_shared_page_fault(page, &mut mapper, pt_flags, frame);
         }
