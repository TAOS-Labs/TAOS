use alloc::{
    collections::{binary_heap::BinaryHeap, btree_set::BTreeSet, vec_deque::VecDeque},
    sync::Arc,
};
use futures::task::waker_ref;
use spin::rwlock::RwLock;
use x86_64::instructions::interrupts::{self, without_interrupts};

use core::{
    future::Future,
    sync::atomic::Ordering,
    task::{Context, Poll, Waker},
};

use super::{
    futures::Sleep, tasks::{CancellationToken, JoinHandle, TaskError}, Event, EventId, EventQueue, EventRunner
};
use crate::{constants::events::NUM_EVENT_PRIORITIES, interrupts::x2apic::nanos_to_ticks, serial_println};
use spin::Mutex;

use crate::constants::events::PRIORITY_INC_DELAY;

impl EventRunner {
    pub fn init() -> EventRunner {
        EventRunner {
            event_queues: core::array::from_fn(|_| Arc::new(RwLock::new(VecDeque::new()))),
            pending_events: RwLock::new(BTreeSet::new()),
            blocked_events: Arc::new(RwLock::new(BTreeSet::new())),
            sleeping_events: BinaryHeap::new(),
            current_event: None,
            event_clock: 0,
            system_clock: 0,
        }
    }

    pub fn run_loop(&mut self) -> ! {
        loop {
            loop {
                if !self.have_unblocked_events() {
                    break;
                }

                self.current_event = self.next_event();

                let event = self
                    .current_event
                    .as_ref()
                    .expect("Have pending events, but empty waiting queues.");

                if self.contains_event(event.eid) {
                    self.event_clock += 1;

                    let waker = waker_ref(event);
                    let mut context: Context<'_> = Context::from_waker(&waker);

                    let mut future_guard = event.future.lock();

                    let ready: bool = future_guard.as_mut().poll(&mut context) != Poll::Pending;

                    drop(future_guard);

                    if !ready {
<<<<<<< HEAD
                        let priority = event.priority.load(Ordering::Relaxed);
                        event
                            .scheduled_timestamp
                            .swap(self.event_clock, Ordering::Relaxed);
                        Self::enqueue(&self.event_queues[priority], event.clone());
=======
                        event
                            .scheduled_timestamp
                            .swap(self.event_clock, Ordering::Relaxed);
                        if !self.blocked_events.read().contains(&event.eid.0) {
                            let priority = event.priority.load(Ordering::Relaxed);
                            Self::enqueue(&self.event_queues[priority], event.clone());
                        }
>>>>>>> 8f7e41ee
                    } else {
                        self.pending_events.write().remove(&event.eid.0);
                    }
                }

                self.current_event = None;
            }

            // TODO do a lil work-stealing

            // Must have pending, but blocked, events
            if self.have_blocked_events() {
                self.awake_next_sleeper();
            }

            interrupts::enable_and_hlt();
        }
    }

    // Schedules an event with a specified priority level [0, NUM_EVENT_PRIORITIES)
    pub fn schedule(
        &mut self,
        future: impl Future<Output = ()> + 'static + Send,
        priority_level: usize,
        pid: u32,
    ) -> Option<EventId> {
        if priority_level >= NUM_EVENT_PRIORITIES {
            panic!("Invalid event priority: {}", priority_level);
        } else {
            let event = Arc::new(Event::init(
                future,
                self.event_queues[priority_level].clone(),
                self.blocked_events.clone(),
                priority_level,
                pid,
                self.event_clock,
            ));

            Self::enqueue(&self.event_queues[priority_level], event.clone());

            self.pending_events.write().insert(event.eid.0);

            serial_println!("Scheduled {}", event.eid.0);
            serial_println!("{} pending", self.pending_events.read().len());

            Some(event.eid)
        }
    }

    pub fn current_running_event(&self) -> Option<&Arc<Event>> {
        self.current_event.as_ref()
    }


    pub fn inc_system_clock(&mut self) {
        self.system_clock += 1;
    }

    pub fn awake_next_sleeper(&mut self) {
        let sleeper = self.sleeping_events.peek();

        if sleeper.is_some() {
            let future = sleeper.unwrap();
            if future.target_timestamp <= self.system_clock {
                future.awake();
                self.sleeping_events.pop();
            }
        }
    }

    pub fn nanosleep_current_event(&mut self, nanos: u64) -> Option<Sleep> {
        self.current_event.as_ref().map(|e| {
            let system_ticks = nanos_to_ticks(nanos);

            let sleep = Sleep::new(self.system_clock + system_ticks, (*e).clone());
            self.sleeping_events.push(sleep.clone());
            self.blocked_events.write().insert(e.eid.0);

            sleep
        })
    }

    pub fn nanosleep_event(
        &mut self, 
        future: impl Future<Output = ()> + 'static + Send,
        priority_level: usize,
        pid: u32,
        nanos: u64
    ) -> Option<Sleep> {
        if priority_level >= NUM_EVENT_PRIORITIES {
            panic!("Invalid event priority: {}", priority_level);
        } else {
            let event = Arc::new(Event::init(
                future,
                self.event_queues[priority_level].clone(),
                self.blocked_events.clone(),
                priority_level,
                pid,
                self.event_clock,
            ));

            let system_ticks = nanos_to_ticks(nanos);

            let sleep = Sleep::new(self.system_clock + system_ticks, event.clone());
            self.sleeping_events.push(sleep.clone());

            self.pending_events.write().insert(event.eid.0);
<<<<<<< HEAD
=======
            self.blocked_events.write().insert(event.eid.0);
>>>>>>> 8f7e41ee

            Some(sleep)
        }
    }

<<<<<<< HEAD
    pub fn spawn<F, T>(&mut self, future: F, priority_level: usize) -> JoinHandle<T>
    where
        F: Future<Output = T> + Send + 'static,
        T: Send + 'static,
    {
        without_interrupts(|| {
            let result: Arc<Mutex<Option<Result<T, TaskError>>>> = Arc::new(Mutex::new(None));
            let waker: Arc<Mutex<Option<Waker>>> = Arc::new(Mutex::new(None));
            let cancellation = CancellationToken::new();
    
            // Wrap the future to store its result and handle cancellation
            let wrapped_future = {
                let result = result.clone();
                let waker = waker.clone();
                let cancellation = cancellation.clone();
    
                async move {
                    let output = match future.await {
                        output => {
                            if cancellation.is_cancelled() {
                                Err(TaskError::Cancelled)
                            } else {
                                Ok(output)
                            }
                        }
                    };
    
                    // Store the result
                    *result.lock() = Some(output);
    
                    // Wake up anyone waiting on the join handle
                    if let Some(waker) = waker.lock().take() {
                        waker.wake();
                    }
                }
            };
    
            // Schedule the wrapped future
            let eid = without_interrupts(|| {
                self.schedule(wrapped_future, priority_level, 0)
            });
            
            JoinHandle {
                result,
                waker,
                eid: eid.unwrap(),
                cancellation,
            }
        })
    }

    fn have_pending_events(&self) -> bool {
        !self.pending_events.read().is_empty()
=======
    fn have_blocked_events(&self) -> bool {
        !self.blocked_events.read().is_empty()
>>>>>>> 8f7e41ee
    }

    fn have_unblocked_events(&self) -> bool {
        for queue in self.event_queues.iter() {
            if !queue.read().is_empty() {
                return true;
            }
        }

        false
    }

    fn contains_event(&self, eid: EventId) -> bool {
        self.pending_events.read().contains(&eid.0)
    }

    fn next_event_timestamp(queue: &EventQueue) -> Option<u64> {
        queue
            .read()
            .front()
            .map(|e| e.scheduled_timestamp.load(Ordering::Relaxed))
    }

    fn try_pop(queue: &EventQueue) -> Option<Arc<Event>> {
        queue.write().pop_front()
    }

    fn enqueue(queue: &EventQueue, event: Arc<Event>) {
        queue.write().push_back(event);
    }

    fn reprioritize(&mut self) {
        for i in 1..NUM_EVENT_PRIORITIES {
            let scheduled_clock = Self::next_event_timestamp(&self.event_queues[i]);

            scheduled_clock.inspect(|event_scheduled_at| {
                if event_scheduled_at + PRIORITY_INC_DELAY <= self.event_clock {
                    let event_to_move = Self::try_pop(&self.event_queues[i]);
                    event_to_move.inspect(|e| {
                        Self::enqueue(&self.event_queues[i - 1], e.clone());
                        
                        Self::change_priority(&e, i-1);
                        e.scheduled_timestamp
                            .swap(self.event_clock, Ordering::Relaxed);
                    });
                }
            });
        }
    }

    fn change_priority(event: &Event, priority: usize) {
        event.priority.swap(priority, Ordering::Relaxed);
    }

    fn next_event(&mut self) -> Option<Arc<Event>> {
        self.awake_next_sleeper();

        let mut event = None;

        self.reprioritize();

        for i in 0..NUM_EVENT_PRIORITIES {
            event = Self::try_pop(&self.event_queues[i]);
            if event.is_some() {
                break;
            }
        }

        event
    }
}<|MERGE_RESOLUTION|>--- conflicted
+++ resolved
@@ -60,13 +60,6 @@
                     drop(future_guard);
 
                     if !ready {
-<<<<<<< HEAD
-                        let priority = event.priority.load(Ordering::Relaxed);
-                        event
-                            .scheduled_timestamp
-                            .swap(self.event_clock, Ordering::Relaxed);
-                        Self::enqueue(&self.event_queues[priority], event.clone());
-=======
                         event
                             .scheduled_timestamp
                             .swap(self.event_clock, Ordering::Relaxed);
@@ -74,7 +67,6 @@
                             let priority = event.priority.load(Ordering::Relaxed);
                             Self::enqueue(&self.event_queues[priority], event.clone());
                         }
->>>>>>> 8f7e41ee
                     } else {
                         self.pending_events.write().remove(&event.eid.0);
                     }
@@ -117,9 +109,6 @@
 
             self.pending_events.write().insert(event.eid.0);
 
-            serial_println!("Scheduled {}", event.eid.0);
-            serial_println!("{} pending", self.pending_events.read().len());
-
             Some(event.eid)
         }
     }
@@ -182,16 +171,12 @@
             self.sleeping_events.push(sleep.clone());
 
             self.pending_events.write().insert(event.eid.0);
-<<<<<<< HEAD
-=======
             self.blocked_events.write().insert(event.eid.0);
->>>>>>> 8f7e41ee
 
             Some(sleep)
         }
     }
 
-<<<<<<< HEAD
     pub fn spawn<F, T>(&mut self, future: F, priority_level: usize) -> JoinHandle<T>
     where
         F: Future<Output = T> + Send + 'static,
@@ -243,12 +228,8 @@
         })
     }
 
-    fn have_pending_events(&self) -> bool {
-        !self.pending_events.read().is_empty()
-=======
     fn have_blocked_events(&self) -> bool {
         !self.blocked_events.read().is_empty()
->>>>>>> 8f7e41ee
     }
 
     fn have_unblocked_events(&self) -> bool {
