--- conflicted
+++ resolved
@@ -1,15 +1,11 @@
 use alloc::{sync::Arc, vec::Vec};
 use core::{
-<<<<<<< HEAD
-    cell::UnsafeCell, future::Future, ops::{Deref, DerefMut}, pin::Pin, sync::atomic::{AtomicBool, AtomicUsize, Ordering}, task::{Context, Poll}
-=======
     cell::UnsafeCell,
     future::Future,
     ops::{Deref, DerefMut},
     pin::Pin,
     sync::atomic::{AtomicBool, AtomicUsize, Ordering},
     task::{Context, Poll},
->>>>>>> 768dc2e4
 };
 use spin::RwLock;
 
@@ -173,14 +169,6 @@
         BlockMutex {
             unlocked: Arc::new(AtomicBool::new(true)),
             data: UnsafeCell::new(data),
-<<<<<<< HEAD
-        }
-    }
-
-    pub async fn lock(&self) -> BlockMutexGuard<T> {
-        let event = current_running_event().expect("Using BlockMutex outside event");
-        Condition::new(self.unlocked.clone(), event).await;
-=======
         }
     }
 
@@ -212,7 +200,6 @@
             Err(_) => Err(BlockMutexError::WouldBlock),
         }
     }
->>>>>>> 768dc2e4
 
     pub fn spin(&self) -> BlockMutexGuard<T> {
         while self
@@ -221,14 +208,10 @@
             .is_err()
         {}
 
-<<<<<<< HEAD
-        BlockMutexGuard { mutex: self, data: self.data.get() }
-=======
         BlockMutexGuard {
             mutex: self,
             data: self.data.get(),
         }
->>>>>>> 768dc2e4
     }
 
     fn unlock(&self) {
@@ -236,11 +219,7 @@
     }
 }
 
-<<<<<<< HEAD
-impl<T> From<T> for BlockMutex<T>{
-=======
 impl<T> From<T> for BlockMutex<T> {
->>>>>>> 768dc2e4
     fn from(data: T) -> Self {
         BlockMutex::new(data)
     }
@@ -248,11 +227,7 @@
 
 pub struct BlockMutexGuard<'a, T> {
     mutex: &'a BlockMutex<T>,
-<<<<<<< HEAD
-    data: *mut T
-=======
     data: *mut T,
->>>>>>> 768dc2e4
 }
 
 unsafe impl<T> Send for BlockMutexGuard<'_, T> {}
@@ -268,13 +243,7 @@
 
 impl<T> DerefMut for BlockMutexGuard<'_, T> {
     fn deref_mut(&mut self) -> &mut Self::Target {
-<<<<<<< HEAD
-        unsafe {
-            &mut *self.data
-        }
-=======
         unsafe { &mut *self.data }
->>>>>>> 768dc2e4
     }
 }
 
