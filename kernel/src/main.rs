#![no_std]
#![no_main]
#![feature(custom_test_frameworks)]
#![test_runner(taos::test_runner)]
#![reexport_test_harness_main = "test_main"]

<<<<<<< HEAD
use core::sync::atomic::{AtomicBool, AtomicU64, Ordering};
use limine::request::{
    FramebufferRequest, HhdmRequest, MemoryMapRequest, RequestsEndMarker, RequestsStartMarker,
    SmpRequest,
};
use limine::response::MemoryMapResponse;
use limine::smp::{Cpu, RequestFlags};
use limine::BaseRevision;
use taos::constants::x2apic::CPU_FREQUENCY;
use taos::devices::pci::walk_pci_bus;
use taos::devices::sd_card::{find_sd_card, initalize_sd_card, SDCardInfo};
use taos::events::futures::print_nums_after_rand_delay;
use taos::events::{register_event_runner, run_loop, schedule};
use taos::interrupts::{gdt, idt, x2apic};
use x86_64::VirtAddr;

extern crate alloc;
use alloc::boxed::Box;

use taos::filesys::fat16::Fat16;
use taos::filesys::{FileSystem, SeekFrom};
use taos::{
    idle_loop,
    memory::{
        boot_frame_allocator::BootIntoFrameAllocator,
        frame_allocator::{GlobalFrameAllocator, FRAME_ALLOCATOR},
        heap, paging,
    },
    serial_println,
};

#[used]
#[link_section = ".requests"]
static BASE_REVISION: BaseRevision = BaseRevision::new();

#[used]
#[link_section = ".requests"]
static FRAMEBUFFER_REQUEST: FramebufferRequest = FramebufferRequest::new();

#[used]
#[link_section = ".requests"]
static HHDM_REQUEST: HhdmRequest = HhdmRequest::new();

#[used]
#[link_section = ".requests"]
static MEMORY_MAP_REQUEST: MemoryMapRequest = MemoryMapRequest::new();

#[used]
#[link_section = ".requests"]
static SMP_REQUEST: SmpRequest = SmpRequest::new().with_flags(RequestFlags::X2APIC);
=======
use limine::request::{RequestsEndMarker, RequestsStartMarker};
use taos::events::run_loop;

extern crate alloc;
use taos::{debug, serial_println};
>>>>>>> 379f596a

#[used]
#[link_section = ".requests_start_marker"]
static _START_MARKER: RequestsStartMarker = RequestsStartMarker::new();

#[used]
#[link_section = ".requests_end_marker"]
static _END_MARKER: RequestsEndMarker = RequestsEndMarker::new();

<<<<<<< HEAD
static BOOT_COMPLETE: AtomicBool = AtomicBool::new(false);
static MEMORY_SETUP: AtomicBool = AtomicBool::new(false);
static CPU_COUNT: AtomicU64 = AtomicU64::new(0);

// ASYNC
async fn test_sum(start: u64) -> u64 {
    let mut sum: u64 = start;
    const MAX: u64 = 10000000;
    for i in 0..MAX {
        sum += i;
        if i == MAX / 2 {
            serial_println!("Halfway through long event");
        }
    }
    sum
}

async fn test_event(arg1: u64) {
    let tv = test_sum(arg1).await;
    serial_println!("Long event result: {}", tv);
}

async fn test_event_two_blocks(arg1: u64) {
    let tv = test_sum(arg1).await;
    let tv2 = test_sum(arg1 * 2).await;
    serial_println!("Long events results: {} {}", tv, tv2);
}

#[no_mangle]
extern "C" fn kmain() -> ! {
    assert!(BASE_REVISION.is_supported());

    serial_println!("Booting BSP...");

    gdt::init(0);
    idt::init_idt(0);
    x2apic::init_bsp(CPU_FREQUENCY).expect("Failed to configure x2APIC");

    if let Some(framebuffer_response) = FRAMEBUFFER_REQUEST.get_response() {
        serial_println!("Found frame buffer");
        if let Some(framebuffer) = framebuffer_response.framebuffers().next() {
            for i in 0..100_u64 {
                let pixel_offset = i * framebuffer.pitch() + i * 4;
                unsafe {
                    *(framebuffer.addr().add(pixel_offset as usize) as *mut u32) = 0xFFFFFFFF;
                }
            }
        }
    }

    let smp_response = SMP_REQUEST.get_response().expect("SMP request failed");
    let cpu_count = smp_response.cpus().len() as u64;

    serial_println!("Detected {} CPU cores", cpu_count);

    let bsp_id = smp_response.bsp_lapic_id();
    for cpu in smp_response.cpus() {
        if cpu.id != bsp_id {
            cpu.goto_address.write(secondary_cpu_main);
        }
    }

    while CPU_COUNT.load(Ordering::SeqCst) < cpu_count - 1 {
        core::hint::spin_loop();
    }

    BOOT_COMPLETE.store(true, Ordering::SeqCst);
    serial_println!("All CPUs initialized");

    // set up page tables
    // get hhdm offset
    let memory_map_response: &MemoryMapResponse = MEMORY_MAP_REQUEST
        .get_response()
        .expect("Memory map request failed");
    let hhdm_response = HHDM_REQUEST.get_response().expect("HHDM request failed");

    let hhdm_offset: VirtAddr = VirtAddr::new(hhdm_response.offset());

    // create a basic frame allocator and set it globally
    unsafe {
        *FRAME_ALLOCATOR.lock() = Some(GlobalFrameAllocator::Boot(BootIntoFrameAllocator::init(
            memory_map_response,
        )));
    }

    let mut mapper = unsafe { paging::init(hhdm_offset) };

    heap::init_heap(&mut mapper).expect("heap initialization failed");
    let devices = walk_pci_bus();
    let sd_card_struct: Option<SDCardInfo> = match find_sd_card(&devices) {
        None => Option::None,
        Some(sd_card) => unsafe {
            initalize_sd_card(sd_card, &mut mapper, hhdm_response.offset()).ok()
        },
    };

    // let device = Box::new(MemoryBlockDevice::new(512, 512));
    let device = Box::new(sd_card_struct.unwrap());

    // Format the filesystem
    let mut fs = Fat16::format(device).expect("Failed to format filesystem");

    // Test directory operations
    fs.create_dir("/test_dir")
        .expect("Failed to create directory");
    fs.create_dir("/test_dir/subdir")
        .expect("Failed to create subdirectory");

    // Create a test file
    fs.create_file("/test_dir/test.txt")
        .expect("FailedBlockDevice to create file");
    let fd = fs
        .open_file("/test_dir/test.txt")
        .expect("Failed to open file");

    // Write test data
    let test_data = b"Hello, TaOS FAT16!";
    let written = fs.write_file(fd, test_data).expect("Failed to write");
    assert_eq!(written, test_data.len(), "Write length mismatch");

    fs.seek_file(fd, SeekFrom::Start(0))
        .expect("Failed to seek to start");
    let mut read_buf = [0u8; 32];
    let read = fs.read_file(fd, &mut read_buf).expect("Failed to read");
    assert_eq!(read, test_data.len(), "Read length mismatch");
    assert_eq!(&read_buf[..read], test_data, "Read data mismatch");

    // List directory contents
    let entries = fs.read_dir("/test_dir").expect("Failed to read directory");
    assert!(!entries.is_empty(), "Directory should not be empty");
    assert_eq!(entries.len(), 2, "Directory should have exactly 2 entries"); // subdir and test.txt

    // Check file metadata
    let metadata = fs
        .metadata("/test_dir/test.txt")
        .expect("Failed to get metadata");
    assert_eq!(metadata.size, test_data.len() as u64, "File size mismatch");
    assert!(!metadata.is_dir, "Should not be a directory");

    // Test partial reads
    fs.seek_file(fd, SeekFrom::Start(7))
        .expect("Failed to seek");
    let mut partial_buf = [0u8; 4];
    let read = fs.read_file(fd, &mut partial_buf).expect("Failed to read");
    assert_eq!(read, 4, "Partial read length mismatch");
    assert_eq!(&partial_buf[..read], b"TaOS", "Partial read data mismatch");

    // // Close file and test removal
    fs.close_file(fd);

    fs.remove_file("/test_dir/test.txt")
        .expect("Failed to remove file");
    fs.remove_dir("/test_dir/subdir")
        .expect("Failed to remove subdirectory");
    fs.remove_dir("/test_dir")
        .expect("Failed to remove directory");

    // Verify root is empty
    let root_entries = fs.read_dir("/").expect("Failed to read root directory");
    assert_eq!(root_entries.len(), 0, "Root directory should be empty");

    serial_println!("FAT16 filesystem test passed!");

    MEMORY_SETUP.store(true, Ordering::SeqCst);

    register_event_runner(bsp_id);

    idt::enable();

    // ASYNC
    schedule(bsp_id, print_nums_after_rand_delay(0x1332), 3);
    schedule(bsp_id, print_nums_after_rand_delay(0x532), 2);
    schedule(bsp_id, test_event_two_blocks(400), 0);
    schedule(bsp_id, test_event(100), 3);

    // Try giving something to CPU 2 (note this is not how it'll be done for real, just a test)
    schedule(1, test_event(353), 1);

    serial_println!("BSP entering event loop");
=======
#[no_mangle]
extern "C" fn _start() -> ! {
    let bsp_id = taos::init::init();
    #[cfg(test)]
    test_main();

    debug!("BSP entering event loop");
>>>>>>> 379f596a
    unsafe { run_loop(bsp_id) }
}

#[cfg(not(test))]
#[panic_handler]
fn rust_panic(info: &core::panic::PanicInfo) -> ! {
    serial_println!("Kernel panic: {}", info);
    taos::idle_loop();
}

#[cfg(test)]
#[panic_handler]
fn rust_panic(info: &core::panic::PanicInfo) -> ! {
    taos::test_panic_handler(info);
}<|MERGE_RESOLUTION|>--- conflicted
+++ resolved
@@ -4,64 +4,11 @@
 #![test_runner(taos::test_runner)]
 #![reexport_test_harness_main = "test_main"]
 
-<<<<<<< HEAD
-use core::sync::atomic::{AtomicBool, AtomicU64, Ordering};
-use limine::request::{
-    FramebufferRequest, HhdmRequest, MemoryMapRequest, RequestsEndMarker, RequestsStartMarker,
-    SmpRequest,
-};
-use limine::response::MemoryMapResponse;
-use limine::smp::{Cpu, RequestFlags};
-use limine::BaseRevision;
-use taos::constants::x2apic::CPU_FREQUENCY;
-use taos::devices::pci::walk_pci_bus;
-use taos::devices::sd_card::{find_sd_card, initalize_sd_card, SDCardInfo};
-use taos::events::futures::print_nums_after_rand_delay;
-use taos::events::{register_event_runner, run_loop, schedule};
-use taos::interrupts::{gdt, idt, x2apic};
-use x86_64::VirtAddr;
-
-extern crate alloc;
-use alloc::boxed::Box;
-
-use taos::filesys::fat16::Fat16;
-use taos::filesys::{FileSystem, SeekFrom};
-use taos::{
-    idle_loop,
-    memory::{
-        boot_frame_allocator::BootIntoFrameAllocator,
-        frame_allocator::{GlobalFrameAllocator, FRAME_ALLOCATOR},
-        heap, paging,
-    },
-    serial_println,
-};
-
-#[used]
-#[link_section = ".requests"]
-static BASE_REVISION: BaseRevision = BaseRevision::new();
-
-#[used]
-#[link_section = ".requests"]
-static FRAMEBUFFER_REQUEST: FramebufferRequest = FramebufferRequest::new();
-
-#[used]
-#[link_section = ".requests"]
-static HHDM_REQUEST: HhdmRequest = HhdmRequest::new();
-
-#[used]
-#[link_section = ".requests"]
-static MEMORY_MAP_REQUEST: MemoryMapRequest = MemoryMapRequest::new();
-
-#[used]
-#[link_section = ".requests"]
-static SMP_REQUEST: SmpRequest = SmpRequest::new().with_flags(RequestFlags::X2APIC);
-=======
 use limine::request::{RequestsEndMarker, RequestsStartMarker};
 use taos::events::run_loop;
 
 extern crate alloc;
 use taos::{debug, serial_println};
->>>>>>> 379f596a
 
 #[used]
 #[link_section = ".requests_start_marker"]
@@ -71,187 +18,6 @@
 #[link_section = ".requests_end_marker"]
 static _END_MARKER: RequestsEndMarker = RequestsEndMarker::new();
 
-<<<<<<< HEAD
-static BOOT_COMPLETE: AtomicBool = AtomicBool::new(false);
-static MEMORY_SETUP: AtomicBool = AtomicBool::new(false);
-static CPU_COUNT: AtomicU64 = AtomicU64::new(0);
-
-// ASYNC
-async fn test_sum(start: u64) -> u64 {
-    let mut sum: u64 = start;
-    const MAX: u64 = 10000000;
-    for i in 0..MAX {
-        sum += i;
-        if i == MAX / 2 {
-            serial_println!("Halfway through long event");
-        }
-    }
-    sum
-}
-
-async fn test_event(arg1: u64) {
-    let tv = test_sum(arg1).await;
-    serial_println!("Long event result: {}", tv);
-}
-
-async fn test_event_two_blocks(arg1: u64) {
-    let tv = test_sum(arg1).await;
-    let tv2 = test_sum(arg1 * 2).await;
-    serial_println!("Long events results: {} {}", tv, tv2);
-}
-
-#[no_mangle]
-extern "C" fn kmain() -> ! {
-    assert!(BASE_REVISION.is_supported());
-
-    serial_println!("Booting BSP...");
-
-    gdt::init(0);
-    idt::init_idt(0);
-    x2apic::init_bsp(CPU_FREQUENCY).expect("Failed to configure x2APIC");
-
-    if let Some(framebuffer_response) = FRAMEBUFFER_REQUEST.get_response() {
-        serial_println!("Found frame buffer");
-        if let Some(framebuffer) = framebuffer_response.framebuffers().next() {
-            for i in 0..100_u64 {
-                let pixel_offset = i * framebuffer.pitch() + i * 4;
-                unsafe {
-                    *(framebuffer.addr().add(pixel_offset as usize) as *mut u32) = 0xFFFFFFFF;
-                }
-            }
-        }
-    }
-
-    let smp_response = SMP_REQUEST.get_response().expect("SMP request failed");
-    let cpu_count = smp_response.cpus().len() as u64;
-
-    serial_println!("Detected {} CPU cores", cpu_count);
-
-    let bsp_id = smp_response.bsp_lapic_id();
-    for cpu in smp_response.cpus() {
-        if cpu.id != bsp_id {
-            cpu.goto_address.write(secondary_cpu_main);
-        }
-    }
-
-    while CPU_COUNT.load(Ordering::SeqCst) < cpu_count - 1 {
-        core::hint::spin_loop();
-    }
-
-    BOOT_COMPLETE.store(true, Ordering::SeqCst);
-    serial_println!("All CPUs initialized");
-
-    // set up page tables
-    // get hhdm offset
-    let memory_map_response: &MemoryMapResponse = MEMORY_MAP_REQUEST
-        .get_response()
-        .expect("Memory map request failed");
-    let hhdm_response = HHDM_REQUEST.get_response().expect("HHDM request failed");
-
-    let hhdm_offset: VirtAddr = VirtAddr::new(hhdm_response.offset());
-
-    // create a basic frame allocator and set it globally
-    unsafe {
-        *FRAME_ALLOCATOR.lock() = Some(GlobalFrameAllocator::Boot(BootIntoFrameAllocator::init(
-            memory_map_response,
-        )));
-    }
-
-    let mut mapper = unsafe { paging::init(hhdm_offset) };
-
-    heap::init_heap(&mut mapper).expect("heap initialization failed");
-    let devices = walk_pci_bus();
-    let sd_card_struct: Option<SDCardInfo> = match find_sd_card(&devices) {
-        None => Option::None,
-        Some(sd_card) => unsafe {
-            initalize_sd_card(sd_card, &mut mapper, hhdm_response.offset()).ok()
-        },
-    };
-
-    // let device = Box::new(MemoryBlockDevice::new(512, 512));
-    let device = Box::new(sd_card_struct.unwrap());
-
-    // Format the filesystem
-    let mut fs = Fat16::format(device).expect("Failed to format filesystem");
-
-    // Test directory operations
-    fs.create_dir("/test_dir")
-        .expect("Failed to create directory");
-    fs.create_dir("/test_dir/subdir")
-        .expect("Failed to create subdirectory");
-
-    // Create a test file
-    fs.create_file("/test_dir/test.txt")
-        .expect("FailedBlockDevice to create file");
-    let fd = fs
-        .open_file("/test_dir/test.txt")
-        .expect("Failed to open file");
-
-    // Write test data
-    let test_data = b"Hello, TaOS FAT16!";
-    let written = fs.write_file(fd, test_data).expect("Failed to write");
-    assert_eq!(written, test_data.len(), "Write length mismatch");
-
-    fs.seek_file(fd, SeekFrom::Start(0))
-        .expect("Failed to seek to start");
-    let mut read_buf = [0u8; 32];
-    let read = fs.read_file(fd, &mut read_buf).expect("Failed to read");
-    assert_eq!(read, test_data.len(), "Read length mismatch");
-    assert_eq!(&read_buf[..read], test_data, "Read data mismatch");
-
-    // List directory contents
-    let entries = fs.read_dir("/test_dir").expect("Failed to read directory");
-    assert!(!entries.is_empty(), "Directory should not be empty");
-    assert_eq!(entries.len(), 2, "Directory should have exactly 2 entries"); // subdir and test.txt
-
-    // Check file metadata
-    let metadata = fs
-        .metadata("/test_dir/test.txt")
-        .expect("Failed to get metadata");
-    assert_eq!(metadata.size, test_data.len() as u64, "File size mismatch");
-    assert!(!metadata.is_dir, "Should not be a directory");
-
-    // Test partial reads
-    fs.seek_file(fd, SeekFrom::Start(7))
-        .expect("Failed to seek");
-    let mut partial_buf = [0u8; 4];
-    let read = fs.read_file(fd, &mut partial_buf).expect("Failed to read");
-    assert_eq!(read, 4, "Partial read length mismatch");
-    assert_eq!(&partial_buf[..read], b"TaOS", "Partial read data mismatch");
-
-    // // Close file and test removal
-    fs.close_file(fd);
-
-    fs.remove_file("/test_dir/test.txt")
-        .expect("Failed to remove file");
-    fs.remove_dir("/test_dir/subdir")
-        .expect("Failed to remove subdirectory");
-    fs.remove_dir("/test_dir")
-        .expect("Failed to remove directory");
-
-    // Verify root is empty
-    let root_entries = fs.read_dir("/").expect("Failed to read root directory");
-    assert_eq!(root_entries.len(), 0, "Root directory should be empty");
-
-    serial_println!("FAT16 filesystem test passed!");
-
-    MEMORY_SETUP.store(true, Ordering::SeqCst);
-
-    register_event_runner(bsp_id);
-
-    idt::enable();
-
-    // ASYNC
-    schedule(bsp_id, print_nums_after_rand_delay(0x1332), 3);
-    schedule(bsp_id, print_nums_after_rand_delay(0x532), 2);
-    schedule(bsp_id, test_event_two_blocks(400), 0);
-    schedule(bsp_id, test_event(100), 3);
-
-    // Try giving something to CPU 2 (note this is not how it'll be done for real, just a test)
-    schedule(1, test_event(353), 1);
-
-    serial_println!("BSP entering event loop");
-=======
 #[no_mangle]
 extern "C" fn _start() -> ! {
     let bsp_id = taos::init::init();
@@ -259,7 +25,6 @@
     test_main();
 
     debug!("BSP entering event loop");
->>>>>>> 379f596a
     unsafe { run_loop(bsp_id) }
 }
 
