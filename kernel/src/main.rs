--- conflicted
+++ resolved
@@ -9,33 +9,24 @@
 use limine::response::MemoryMapResponse;
 use limine::smp::{Cpu, RequestFlags};
 use limine::BaseRevision;
-<<<<<<< HEAD
+use taos::constants::x2apic::CPU_FREQUENCY;
 use taos::devices::pci::walk_pci_bus;
 use taos::devices::sd_card::{
     find_sd_card, initalize_sd_card, read_sd_card, write_sd_card, SDCardInfo,
 };
-use taos::interrupts::{gdt, idt};
-use taos::memory::{frame_allocator::BootIntoFrameAllocator, paging};
+use taos::interrupts::{gdt, idt, x2apic};
+use taos::memory::paging;
 use taos::{idle_loop, serial_println};
-use x86_64::structures::paging::{Page, Translate};
-=======
-use taos::constants::x2apic::CPU_FREQUENCY;
-use taos::interrupts::{gdt, idt, x2apic};
 use x86_64::structures::paging::{Page, PhysFrame, Size4KiB, Translate};
->>>>>>> 5c270a3d
 use x86_64::VirtAddr;
 
 extern crate alloc;
 use alloc::boxed::Box;
 
-use taos::{
-    idle_loop,
-    memory::{
-        boot_frame_allocator::BootIntoFrameAllocator,
-        frame_allocator::{GlobalFrameAllocator, FRAME_ALLOCATOR},
-        heap, paging,
-    },
-    serial_println,
+use taos::memory::{
+    boot_frame_allocator::BootIntoFrameAllocator,
+    frame_allocator::{GlobalFrameAllocator, FRAME_ALLOCATOR},
+    heap,
 };
 
 #[used]
@@ -144,27 +135,10 @@
         serial_println!("{:?} -> {:?}", VirtAddr::new(address), phys);
     }
 
-<<<<<<< HEAD
-    let devices = walk_pci_bus();
-    let _sd_card_struct: Option<SDCardInfo> = match find_sd_card(&devices) {
-        None => Option::None,
-        Some(sd_card) => initalize_sd_card(sd_card, &mut mapper, &mut frame_allocator).ok(),
-    };
-    _sd_card_struct.unwrap();
-    let data_to_write: [u32; 128] = [255; 128];
-    if _sd_card_struct.is_some() {
-        write_sd_card(&_sd_card_struct.unwrap(), 1, data_to_write).unwrap();
-        let data = read_sd_card(&_sd_card_struct.unwrap(), 1);
-        match data {
-            Err(_) => serial_println!("Failed to read data"),
-            Ok(data_actual) => serial_println!("Read data as {data_actual:?}"),
-        }
-    }
     // should trigger page fault and panic
     //unsafe {
     //    *(0x201008 as *mut u64) = 42; // Guaranteed to page fault
     //}
-=======
     // testing that the heap allocation works
     heap::init_heap(&mut mapper).expect("heap initialization failed");
     let x: Box<i32> = Box::new(10);
@@ -219,7 +193,6 @@
             serial_println!("Translation failed, as expected");
         }
     }
->>>>>>> 5c270a3d
 
     {
         let alloc = FRAME_ALLOCATOR.lock();
@@ -233,6 +206,23 @@
             _ => panic!("Unknown frame allocator"),
         }
     }
+
+    let devices = walk_pci_bus();
+    let _sd_card_struct: Option<SDCardInfo> = match find_sd_card(&devices) {
+        None => Option::None,
+        Some(sd_card) => initalize_sd_card(sd_card, &mut mapper).ok(),
+    };
+    _sd_card_struct.unwrap();
+    let data_to_write: [u32; 128] = [255; 128];
+    if _sd_card_struct.is_some() {
+        write_sd_card(&_sd_card_struct.unwrap(), 1, data_to_write).unwrap();
+        let data = read_sd_card(&_sd_card_struct.unwrap(), 1);
+        match data {
+            Err(_) => serial_println!("Failed to read data"),
+            Ok(data_actual) => serial_println!("Read data as {data_actual:?}"),
+        }
+    }
+
     serial_println!("BSP entering idle loop");
     idle_loop();
 }
