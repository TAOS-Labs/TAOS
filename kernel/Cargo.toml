[package]
name = "taos"
version = "0.1.0"
edition = "2021"

[features]
# Treat warnings as a build error.
strict = []


[dependencies]
bitflags = { version = "2.8", default-features = false }
bytes = { version = "1.10.0", default-features = false }
lazy_static = { version = "1.5.0", features = ["spin_no_std"] }
limine = "0.3.1"
raw-cpuid = "11.3.0"
spin = "0.9.8"
uart_16550 = "0.3.2"
x86_64 = "0.15.2"
talc = "4.4.2"
goblin = {version = "0.9.3", default-features = false, features = ["alloc", "elf64", "elf32", "endian_fd"]}
rand = { version = "0.8.3", features = ["small_rng"], default-features = false }
futures = { version = "0.3", default-features = false, features = ["alloc", "async-await"] }
crossbeam-queue = { version = "0.3.12", default-features = false, features = ["alloc"] }
arrayvec = { version = "0.7.6", default-features = false }
log = { version = "0.4.25", default-features = false }
async-trait = "0.1.86"
<<<<<<< HEAD
smoltcp = { version = "0.10.0", default-features = false, features = ["log", "alloc", "proto-ipv4", "medium-ethernet", "socket-raw", "socket-dhcpv4", "socket-icmp", "socket-dns", "socket-udp"] }
=======
fontdue = { version = "0.9.3", default-features = false, features = ["hashbrown"] }
zerocopy = {version = "0.8", features = ["derive"]}
pc-keyboard = "0.8.0"
futures-util = { version = "0.3.31", default-features = false, features = ["alloc", "async-await", "async-await-macro", "futures-macro"] }
>>>>>>> 9312031f
<|MERGE_RESOLUTION|>--- conflicted
+++ resolved
@@ -18,18 +18,42 @@
 uart_16550 = "0.3.2"
 x86_64 = "0.15.2"
 talc = "4.4.2"
-goblin = {version = "0.9.3", default-features = false, features = ["alloc", "elf64", "elf32", "endian_fd"]}
+goblin = { version = "0.9.3", default-features = false, features = [
+    "alloc",
+    "elf64",
+    "elf32",
+    "endian_fd",
+] }
 rand = { version = "0.8.3", features = ["small_rng"], default-features = false }
-futures = { version = "0.3", default-features = false, features = ["alloc", "async-await"] }
-crossbeam-queue = { version = "0.3.12", default-features = false, features = ["alloc"] }
+futures = { version = "0.3", default-features = false, features = [
+    "alloc",
+    "async-await",
+] }
+crossbeam-queue = { version = "0.3.12", default-features = false, features = [
+    "alloc",
+] }
 arrayvec = { version = "0.7.6", default-features = false }
 log = { version = "0.4.25", default-features = false }
 async-trait = "0.1.86"
-<<<<<<< HEAD
-smoltcp = { version = "0.10.0", default-features = false, features = ["log", "alloc", "proto-ipv4", "medium-ethernet", "socket-raw", "socket-dhcpv4", "socket-icmp", "socket-dns", "socket-udp"] }
-=======
-fontdue = { version = "0.9.3", default-features = false, features = ["hashbrown"] }
-zerocopy = {version = "0.8", features = ["derive"]}
+smoltcp = { version = "0.10.0", default-features = false, features = [
+    "log",
+    "alloc",
+    "proto-ipv4",
+    "medium-ethernet",
+    "socket-raw",
+    "socket-dhcpv4",
+    "socket-icmp",
+    "socket-dns",
+    "socket-udp",
+] }
+fontdue = { version = "0.9.3", default-features = false, features = [
+    "hashbrown",
+] }
+zerocopy = { version = "0.8", features = ["derive"] }
 pc-keyboard = "0.8.0"
-futures-util = { version = "0.3.31", default-features = false, features = ["alloc", "async-await", "async-await-macro", "futures-macro"] }
->>>>>>> 9312031f
+futures-util = { version = "0.3.31", default-features = false, features = [
+    "alloc",
+    "async-await",
+    "async-await-macro",
+    "futures-macro",
+] }