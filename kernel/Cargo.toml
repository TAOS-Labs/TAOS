--- conflicted
+++ resolved
@@ -26,9 +26,6 @@
 log = { version = "0.4.25", default-features = false }
 async-trait = "0.1.86"
 fontdue = { version = "0.9.3", default-features = false, features = ["hashbrown"] }
-<<<<<<< HEAD
 zerocopy = {version = "0.8", features = ["derive"]}
-=======
 pc-keyboard = "0.8.0"
-futures-util = { version = "0.3.31", default-features = false, features = ["alloc", "async-await", "async-await-macro", "futures-macro"] }
->>>>>>> 2cb9c694
+futures-util = { version = "0.3.31", default-features = false, features = ["alloc", "async-await", "async-await-macro", "futures-macro"] }