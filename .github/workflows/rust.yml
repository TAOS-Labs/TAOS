name: Rust

on:
    push:
        branches: ["main"]
    pull_request:
        branches: ["main"]
    workflow_dispatch:
        inputs:
            qemu_version:
                description: "QEMU version to install"
                required: false
                default: "9.2.0"
                type: string

env:
    CARGO_TERM_COLOR: always
    QEMU_VERSION: ${{ github.event.inputs.qemu_version || '9.2.0' }}

jobs:
<<<<<<< HEAD
  build:
    runs-on: ubuntu-latest
    steps:
    - uses: actions/checkout@v4
    - name: Setup toolchain
      uses: actions-rust-lang/setup-rust-toolchain@v1
      with:
        components: rustfmt, clippy
        toolchain: nightly-x86_64-unknown-linux-gnu
        rustflags: ""
    - name: Add rust-src to toolchain
      run:  rustup component add rust-src --toolchain nightly-x86_64-unknown-linux-gnu
    - uses: Swatinem/rust-cache@v2
      with:
        workspaces: "kernel -> target"
    - name: lint
      run: make check
    - name: Build (check for errors)
      run: make build
=======
    lint:
        runs-on: ubuntu-latest
        steps:
            - uses: actions/checkout@v4

            - name: Setup toolchain
              uses: actions-rust-lang/setup-rust-toolchain@v1
              with:
                  components: rustfmt, clippy
                  toolchain: nightly-x86_64-unknown-linux-gnu
                  rustflags: ""

            - name: Add rust-src to toolchain
              run: rustup component add rust-src --toolchain nightly-x86_64-unknown-linux-gnu

            - name: Add x86_64 target
              run: rustup target add x86_64-unknown-none

            - uses: Swatinem/rust-cache@v2
              with:
                  workspaces: "kernel -> target"

            - name: Run linting checks
              run: make check

    test:
        runs-on: ubuntu-latest
        steps:
            - uses: actions/checkout@v4

            - name: Install system dependencies
              run: |
                  sudo apt-get update
                  sudo apt-get install -y xorriso e2fsprogs build-essential ninja-build pkg-config libglib2.0-dev libpixman-1-dev libslirp-dev

            - name: Build and install QEMU
              run: |
                  echo "Building QEMU ${QEMU_VERSION}"
                  sudo apt-get install -y python3 python3-pip git libcap-ng-dev libattr1-dev libzstd-dev
                  # Install Python dependencies needed by QEMU
                  sudo pip3 install tomli sphinx sphinx_rtd_theme

                  wget https://download.qemu.org/qemu-${QEMU_VERSION}.tar.xz
                  tar xvf qemu-${QEMU_VERSION}.tar.xz
                  cd qemu-${QEMU_VERSION}
                  ./configure --target-list=x86_64-softmmu --enable-slirp --enable-curses --enable-tools
                  make -j$(nproc)
                  sudo make install
                  qemu-system-x86_64 --version

            - name: Setup toolchain
              uses: actions-rust-lang/setup-rust-toolchain@v1
              with:
                  components: rustfmt, clippy
                  toolchain: nightly-x86_64-unknown-linux-gnu
                  rustflags: ""

            - name: Add rust-src to toolchain
              run: rustup component add rust-src --toolchain nightly-x86_64-unknown-linux-gnu

            - name: Add x86_64 target
              run: rustup target add x86_64-unknown-none

            - name: Install limage
              run: cargo install --git https://github.com/TAOS-Labs/limage

            - uses: Swatinem/rust-cache@v2
              with:
                  workspaces: "kernel -> target"

            - name: Create blank drive
              run: make blank_drive

            - name: Run tests
              run: make test
>>>>>>> a9b90830
<|MERGE_RESOLUTION|>--- conflicted
+++ resolved
@@ -18,27 +18,6 @@
     QEMU_VERSION: ${{ github.event.inputs.qemu_version || '9.2.0' }}
 
 jobs:
-<<<<<<< HEAD
-  build:
-    runs-on: ubuntu-latest
-    steps:
-    - uses: actions/checkout@v4
-    - name: Setup toolchain
-      uses: actions-rust-lang/setup-rust-toolchain@v1
-      with:
-        components: rustfmt, clippy
-        toolchain: nightly-x86_64-unknown-linux-gnu
-        rustflags: ""
-    - name: Add rust-src to toolchain
-      run:  rustup component add rust-src --toolchain nightly-x86_64-unknown-linux-gnu
-    - uses: Swatinem/rust-cache@v2
-      with:
-        workspaces: "kernel -> target"
-    - name: lint
-      run: make check
-    - name: Build (check for errors)
-      run: make build
-=======
     lint:
         runs-on: ubuntu-latest
         steps:
@@ -113,5 +92,4 @@
               run: make blank_drive
 
             - name: Run tests
-              run: make test
->>>>>>> a9b90830
+              run: make test